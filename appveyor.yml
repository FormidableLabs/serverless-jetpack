--- conflicted
+++ resolved
@@ -1,10 +1,6 @@
 environment:
   matrix:
-<<<<<<< HEAD
-    # TODO(REENABLE): Disable all but one **slow** windows for now.
-=======
     # Limit windows builds because they're 15 mins in serial.
->>>>>>> 5aba863d
     # - nodejs_version: "8.10.0"
     - nodejs_version: "8"
     # - nodejs_version: "10"
